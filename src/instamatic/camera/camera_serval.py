--- conflicted
+++ resolved
@@ -2,11 +2,7 @@
 
 import atexit
 import logging
-<<<<<<< HEAD
-=======
-from pathlib import Path
 from typing import Tuple
->>>>>>> 20f82851
 
 import numpy as np
 from serval_toolkit.camera import Camera as ServalCamera

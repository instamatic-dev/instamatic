# # # # # # # # # # # # # # # # # # # # # # # # # # # # #
#    _           _                        _   _         #
#   (_)_ __  ___| |_ __ _ _ __ ___   __ _| |_(_) ___    #
#   | | '_ \/ __| __/ _` | '_ ` _ \ / _` | __| |/ __|   #
#   | | | | \__ \ || (_| | | | | | | (_| | |_| | (__    #
#   |_|_| |_|___/\__\__,_|_| |_| |_|\__,_|\__|_|\___|   #
#                                                       #
# # # # # # # # # # # # # # # # # # # # # # # # # # # # #

VERSION = (0, 6, 0)

__version__ = "{}.{}.{}".format(*VERSION)
__title__ = "instamatic"
__long_title__ = f"{__title__} v{__version__}"
__author__ = "Stef Smeets"
__author_email__ = "stef.smeets@mmk.su.se"
__description__ = "Python program to collect serial and rotation electron diffraction data"
__license__ = "GPLv3"
__url__ = "http://github.com/stefsmeets/instamatic"
__doi__ = "https://doi.org/10.5281/zenodo.1217026"
<<<<<<< HEAD
__citation__ = f"S. Smeets, B. Wang, M.O. Cichocka, J. Ångström, & W. Wan. (2018, April 11). \nInstamatic (Version 0.6). Zenodo. {__doi__}"
__citation_cred__ = "M.O. Cichocka, J. Ångström, B. Wang, X. Zou, and S. Smeets, J. Appl. Cryst., \ndoi: 10.1107/S1600576718015145, 2018"
__citation_serialed__ = "S. Smeets, X. Zou, and W. Wan, J. Appl. Cryst. 51(5):1262-1273, 2018"
=======
__citation__ = f"Zenodo (2018). Instamatic (Version 0.6), {__doi__}"
__citation_cred__ = "J. Appl. Cryst. (2018). 51, 1652–1661, https://doi.org/10.1107/S1600576718015145"
__citation_serialed__ = "J. Appl. Cryst. (2018). 51, 1262–1273, https://doi.org/10.1107/S1600576718009500"
>>>>>>> a0bdbaa3


def register_thank_you_message():
    import atexit
    import textwrap

    def message():
        msg = f"Thank you for using {__long_title__}. If you found this software useful, please consider citing it: {__citation__}"
        
        h = "+"*74
        lines = [f"+ {line:70} +" for line in textwrap.wrap(msg)]

        msg = textwrap.fill(msg)

        for line in ["", h, *lines, h, ""]:
            print(line)

    atexit.register(message)<|MERGE_RESOLUTION|>--- conflicted
+++ resolved
@@ -18,15 +18,9 @@
 __license__ = "GPLv3"
 __url__ = "http://github.com/stefsmeets/instamatic"
 __doi__ = "https://doi.org/10.5281/zenodo.1217026"
-<<<<<<< HEAD
-__citation__ = f"S. Smeets, B. Wang, M.O. Cichocka, J. Ångström, & W. Wan. (2018, April 11). \nInstamatic (Version 0.6). Zenodo. {__doi__}"
-__citation_cred__ = "M.O. Cichocka, J. Ångström, B. Wang, X. Zou, and S. Smeets, J. Appl. Cryst., \ndoi: 10.1107/S1600576718015145, 2018"
-__citation_serialed__ = "S. Smeets, X. Zou, and W. Wan, J. Appl. Cryst. 51(5):1262-1273, 2018"
-=======
 __citation__ = f"Zenodo (2018). Instamatic (Version 0.6), {__doi__}"
 __citation_cred__ = "J. Appl. Cryst. (2018). 51, 1652–1661, https://doi.org/10.1107/S1600576718015145"
 __citation_serialed__ = "J. Appl. Cryst. (2018). 51, 1262–1273, https://doi.org/10.1107/S1600576718009500"
->>>>>>> a0bdbaa3
 
 
 def register_thank_you_message():

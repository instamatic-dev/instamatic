--- conflicted
+++ resolved
@@ -52,21 +52,9 @@
     with open(log_rotaterange, 'a') as f:
         f.write('x\ty\tz\trotation range\n')
 
-<<<<<<< HEAD
-s = socket.socket()
-dials_host = 'localhost'
-dials_port = 8089
-try:
-    s.connect((dials_host, dials_port))
-    print('DIALS server connected for autocRED.')
-    s_c = 1
-except BaseException:
-    s_c = 0
-
-=======
 use_dials = config.cfg.use_indexing_server_exe
 use_vm = config.cfg.use_VM_server_exe
->>>>>>> ad587667
+
 
 def load_IS_Calibrations(imageshift, ctrl, diff_defocus, logger, mode):
     if mode == 'diff' or mode == 'mag1':
@@ -234,17 +222,16 @@
         if self.verbose:
             print(msg)
 
-
         if use_dials:
             self.s = socket.socket()
             dials_host = config.cfg.indexing_server_host
             dials_port = config.cfg.indexing_server_port
             try:
                 self.s.connect((dials_host, dials_port))
-                print("DIALS server connected for autocRED.")
+                print('DIALS server connected for autocRED.')
                 self.s_c = 1
             except BaseException:
-                print("Is DIALS server running? Connection failed.")
+                print('Is DIALS server running? Connection failed.')
                 self.s_c = 0
 
         if use_vm:
@@ -253,10 +240,10 @@
             vm_port = config.cfg.VM_server_port
             try:
                 self.s2.connect((vm_host, vm_port))
-                print("VirtualBox server connected for autocRED.")
+                print('VirtualBox server connected for autocRED.')
                 self.s2_c = 1
             except BaseException:
-                print("Is VM server running? Connection failed.")
+                print('Is VM server running? Connection failed.')
                 self.s2_c = 0
 
     def image_cropper(self, img, window_size=0):
@@ -927,23 +914,15 @@
                'osc': osangle}
         msg_tosend = json.dumps(msg).encode('utf8')
 
-<<<<<<< HEAD
-        if s_c:
-            s.send(msg_tosend)
-            self.print_and_del('SMVs sent to DIALS for processing.')
-
-        # self.logger.info("XDS INP file created.")
-=======
         if self.s_c:
             self.s.send(msg_tosend)
-            self.print_and_del("SMVs sent to DIALS for processing.")
+            self.print_and_del('SMVs sent to DIALS for processing.')
 
         if self.s2_c:
             self.s2.send(msg_tosend)
-            self.print_and_del("SMVs sent to XDS for processing.")
+            self.print_and_del('SMVs sent to XDS for processing.')
 
         #self.logger.info("XDS INP file created.")
->>>>>>> ad587667
 
         if image_buffer:
             drc = os.path.join(path, 'tiff_image')

import sys
import subprocess as sp
from socket import *
import datetime

from instamatic import config
import logging
import threading
from pathlib import Path

import pickle


try:
    EXE = Path(sys.argv[1])
except:
    EXE = Path(config.cfg.dials_script)

CWD = EXE.parent

HOST = config.cfg.indexing_server_host
PORT = config.cfg.indexing_server_port
BUFF = 1024


def parse_dials_index_log(fn="dials.index.log"):
    with open(fn, "r") as f:
        print("Unit cell = ...")


def run_dials_indexing(data):
    cmd = [str(EXE), str(data["path"])]
    date = datetime.datetime.now().strftime("%Y-%m-%d")
    fn = config.logs_drc / f"Dials_indexing_{date}.log"
    unitcelloutput = []

    p = sp.Popen(cmd, cwd=CWD, stdout = sp.PIPE)
    for line in p.stdout:
        if b'Unit cell:' in line:
            print(line.decode('utf-8'))
            unitcelloutput = line

    if unitcelloutput:
        with open(fn, "a") as f:
            f.write("\nData Path: {}\n".format(data["path"]))
            f.write("{}".format(unitcelloutput[4:].decode('utf-8')))
            f.write("Rotation range: {} degrees\n".format(data["rotrange"]))
            f.write("Number of frames: {}\n".format(data["nframes"]))
            f.write("Oscillation angle: {} deg\n\n\n\n".format(data["osc"]))
            print("Indexing result written to dials indexing log file; path: {}".format(data["path"]))
    
    p.wait()
<<<<<<< HEAD
    unitcelloutput = []
=======

    # parse_dials_index_log("dials.index.log")
    msg = "DIALS indexing completed"

>>>>>>> 57fcc35d
    now = datetime.datetime.now().strftime("%H:%M:%S.%f")
    print(f"{now} | DIALS indexing has finished")

    return msg


def handle(conn):
    """Handle incoming connection."""
    ret = 0

    while True:
        data = conn.recv(BUFF)
        data = pickle.loads(data)

        now = datetime.datetime.now().strftime("%H:%M:%S.%f")

        if not data:
            break
    
        print(f"{now} | {data}")
        if data == "close":
            print(f"{now} | Closing connection")
            break

        elif data == "kill":
            print(f"{now} | Killing server")
            ret = 1
            break

        else:
            conn.send(b"OK")
            msg = run_dials_indexing(data)
            conn.send(msg.encode())

    conn.send(b"Connection closed")
    conn.close()
    print("Connection closed")

    return ret


def main():
    date = datetime.datetime.now().strftime("%Y-%m-%d")
    logfile = config.logs_drc / f"instamatic_indexing_server_{date}.log"
    logging.basicConfig(format="%(asctime)s | %(module)s:%(lineno)s | %(levelname)s | %(message)s", 
                        filename=logfile, 
                        level=logging.DEBUG)
    logging.captureWarnings(True)
    log = logging.getLogger(__name__)
    
    s = socket(AF_INET, SOCK_STREAM)
    s.bind((HOST,PORT))
    s.listen(5)

    log.info(f"Indexing server (DIALS) listening on {HOST}:{PORT}")
    log.info(f"Running command: {EXE}")
    print(f"Indexing server (DIALS) listening on {HOST}:{PORT}")
    print(f"Running command: {EXE}")

    with s:
        while True:
            conn, addr = s.accept()
            log.info('Connected by %s', addr)
            print('Connected by', addr)
            threading.Thread(target=handle, args=(conn,)).start()

    
if __name__ == '__main__':
    main()<|MERGE_RESOLUTION|>--- conflicted
+++ resolved
@@ -50,14 +50,12 @@
             print("Indexing result written to dials indexing log file; path: {}".format(data["path"]))
     
     p.wait()
-<<<<<<< HEAD
+    
     unitcelloutput = []
-=======
 
     # parse_dials_index_log("dials.index.log")
     msg = "DIALS indexing completed"
 
->>>>>>> 57fcc35d
     now = datetime.datetime.now().strftime("%H:%M:%S.%f")
     print(f"{now} | DIALS indexing has finished")
 

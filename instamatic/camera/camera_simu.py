from pathlib import Path

import time
import numpy as np
import logging
logger = logging.getLogger(__name__)

import atexit

from instamatic import config


class CameraSimu(object):
    """docstring for CameraSimu"""

    def __init__(self, name="simulate"):
        """Initialize camera module """
        super(CameraSimu, self).__init__()

        self.name = name

        self.establishConnection()

        self.load_defaults()

        msg = "Camera {} initialized".format(self.getName())
        logger.info(msg)

        atexit.register(self.releaseConnection)

    def load_defaults(self):
        if self.name != config.cfg.camera:
            config.load_cfg(camera_name=self.name)

        self.__dict__.update(config.camera.d)

        self.streamable = True

    def getImage(self, exposure=None, binsize=None, **kwargs) -> np.ndarray:
        """Image acquisition routine

        exposure: exposure time in seconds
        binsize: which binning to use
        """

        if not exposure:
            exposure = self.default_exposure
        if not binsize:
            binsize = self.default_binsize

        time.sleep(exposure)

        arr = np.random.randint(256, size=self.dimensions)

        return arr

    def isCameraInfoAvailable(self) -> bool:
        """Check if the camera is available"""
        return True

    def getDimensions(self) -> (int, int):
        """Get the dimensions reported by the camera"""
        return self.dimensions

    def getName(self) -> str:
        """Get the name reported by the camera"""
        return self.name

    def establishConnection(self) -> None:
        """Establish connection to the camera"""
        res = 1
        if res != 1:
            raise RuntimeError("Could not establish camera connection to {}".format(self.name))

    def releaseConnection(self) -> None:
        """Release the connection to the camera"""
        name = self.getName()
<<<<<<< HEAD
        msg = "Connection to camera {} released".format(name)
=======
        msg = f"Connection to camera '{name}' released" 
>>>>>>> 38604648
        logger.info(msg)<|MERGE_RESOLUTION|>--- conflicted
+++ resolved
@@ -75,9 +75,5 @@
     def releaseConnection(self) -> None:
         """Release the connection to the camera"""
         name = self.getName()
-<<<<<<< HEAD
         msg = "Connection to camera {} released".format(name)
-=======
-        msg = f"Connection to camera '{name}' released" 
->>>>>>> 38604648
         logger.info(msg)
--- conflicted
+++ resolved
@@ -30,11 +30,8 @@
 
     returns: TEM interface class
     """
-<<<<<<< HEAD
-=======
     if kind == None:
         kind = default_tem
->>>>>>> eae17855
 
     if use_server:
         from .server_microscope import ServerMicroscope

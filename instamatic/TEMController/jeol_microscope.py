--- conflicted
+++ resolved
@@ -588,11 +588,7 @@
             'ImageShift1': self.getImageShift1,
             'ImageShift2': self.getImageShift2,
             'DiffShift': self.getDiffShift,
-<<<<<<< HEAD
-            'DiffFocus': self.getDiffFocus
-=======
             'DiffFocus': self.getDiffFocus,
->>>>>>> a6b3833f
             'StagePosition': self.getStagePosition,
             'Magnification': self.getMagnification,
             'Brightness': self.getBrightness,
@@ -603,26 +599,4 @@
             t0 = time.perf_counter()
             funcs[key]()
             dt = time.perf_counter() - t0
-<<<<<<< HEAD
-            print(f'Execution time for {funcs[key].__name__}: {dt*1000:.2f}ms')
-
-        funcs_set = {
-            'GunShift': self.setGunShift,
-            'GunTilt': self.setGunTilt,
-            'BeamShift': self.setBeamShift,
-            'BeamTilt': self.setBeamTilt,
-            'ImageShift1': self.setImageShift1,
-            'ImageShift2': self.setImageShift2,
-            'DiffShift': self.setDiffShift,
-            'StagePosition': self.setStagePosition,
-        }
-
-        for key in funcs_set.keys():
-            t0 = time.perf_counter()
-            funcs_set[key]()
-            dt = time.perf_counter() - t0
-            print(f'Execution time for {funcs_set[key].__name__}: {dt*1000:.2f}ms')
-            
-=======
-            print(f'Execution time for {funcs[key].__name__}: {dt*1000:.2f}ms')
->>>>>>> a6b3833f
+            print(f'Execution time for {funcs[key].__name__}: {dt*1000:.2f}ms')
from instamatic import config

import atexit
import comtypes.client
import time
import os

from typing import Tuple

import logging
logger = logging.getLogger(__name__)

NTRLMAPPING = {
   "GUN1" : 0,
   "GUN2" : 1,
   "CLA1" : 2,
   "CLA2" : 3,
   "SHIFT" : 4,
   "TILT" : 5,
   "ANGLE" : 6,
   "CLS" : 7,
   "IS1" : 8,
   "IS2" : 9,
   "SPOT?" : 10,
   "PLA" : 11,
   "OLS" : 12,
   "ILS" : 13
}

FUNCTION_MODES = ('mag1', 'mag2', 'lowmag', 'samag', 'diff')

# constants for Jeol Hex value
ZERO = 32768
MAX = 65535
MIN = 0

## get the direction of movement
# ctrl.tem.stage3.GetDirection()
# >>> (0, 1, 0, 0, 1, 0)

## control piezo stage
# ctrl.tem.stage3.SelDrvMode(1) -> on
# ctrl.tem.stage3.SelDrvMode(0) -> off
## when selected, do we have precise control over the stage position?
## Piezo stage seems to operate on a different level than standard XY

class JeolMicroscope(object):
    """docstring for microscope"""
    def __init__(self, name: str="jeol"):
        super(JeolMicroscope, self).__init__()
        
        # initial COM in multithread mode if not initialized otherwise
        try:
            comtypes.CoInitializeEx(comtypes.COINIT_MULTITHREADED)
        except WindowsError:
            comtypes.CoInitialize()

        # get the JEOL COM library and create the TEM3 object
        temext = comtypes.client.GetModule(('{CE70FCE4-26D9-4BAB-9626-EC88DB7F6A0A}', 3, 0))
        self.tem3 = comtypes.client.CreateObject(temext.TEM3, comtypes.CLSCTX_ALL)

        # initialize each interface from the TEM3 object
        # self.apt3 = self.tem3.CreateApt3()
        # self.camera3 = self.tem3.CreateCamera3()
        # self.detector3 = self.tem3.CreateDetector3()
        # self.feg3 = self.tem3.CreateFEG3()
        # self.filter3 = self.tem3.CreateFilter3()
        # self.mds3 = self.tem3.CreateMDS3()
        self.screen2 = self.tem3.CreateScreen2()
        self.def3 = self.tem3.CreateDef3()
        self.eos3 = self.tem3.CreateEOS3()
        self.ht3 = self.tem3.CreateHT3()
        self.lens3 = self.tem3.CreateLens3()
        self.stage3 = self.tem3.CreateStage3()

        ## faster stage readout using gonio2
        # self.gonio2.GetPosition() -> get stage position, 78 ms
        # self.stage3.GetPos() -> 277 ms
        self.gonio2 = self.tem3.CreateGonio2()

        # wait for interface to activate
        t = 0
        while True:
            ht, result = self.ht3.GetHTValue()
            if result == 0:
                break
            time.sleep(1)
            t += 1
            if t > 3:
                print("Waiting for microscope, t = {}s".format(t))
            if t > 30:
                raise RuntimeError("Cannot establish microscope connection (timeout).")

        logger.info("Microscope connection established")
        atexit.register(self.releaseConnection)

        self._x_direction = 0
        self._y_direction = 0

        self.name = name
        self.MAGNIFICATIONS      = config.microscope.specifications["MAGNIFICATIONS"]
        self.MAGNIFICATION_MODES = config.microscope.specifications["MAGNIFICATION_MODES"]
        self.CAMERALENGTHS       = config.microscope.specifications["CAMERALENGTHS"]

        self.FUNCTION_MODES = FUNCTION_MODES
        self.NTRLMAPPING = NTRLMAPPING

        self.ZERO = ZERO
        self.MAX = MAX
        self.MIN = MIN

        self.VERIFY_STAGE_POSITION = False

    def __del__(self):
        comtypes.CoUninitialize()

    def setNeutral(self, *args):
        """Neutralize given deflectors"""
        for arg in args:
            if isinstance(arg, str):
                arg = self.NTRLMAPPING[arg]
            self.def3.setNTRL(arg)

    def getBrightness(self) -> int:
        value, result = self.lens3.GetCL3()
        return value

    def setBrightness(self, value: int):
        self.lens3.setCL3(value)

    def getMagnification(self) -> int:
        value, unit_str, label_str, result = self.eos3.GetMagValue()
        return value

    def setMagnification(self, value: int):
        current_mode = self.getFunctionMode()
        
        if current_mode == "diff":
            if value not in self.CAMERALENGTHS:
                value = min(self.CAMERALENGTHS, key=lambda x: abs(x-value))
            selector = self.CAMERALENGTHS.index(value)
            self.eos3.SetSelector(selector) 
        else:
            if value not in self.MAGNIFICATIONS:
                value = min(self.MAGNIFICATIONS, key=lambda x: abs(x-value))
            
            # get best mode for magnification
            for k in sorted(self.MAGNIFICATION_MODES.keys(), key=self.MAGNIFICATION_MODES.get): # sort by values
                v = self.MAGNIFICATION_MODES[k]
                if v <= value:
                    new_mode = k
    
            if current_mode != new_mode:
                self.setFunctionMode(new_mode)
    
            # calculate index
            selector = self.MAGNIFICATIONS.index(value) - self.MAGNIFICATIONS.index(self.MAGNIFICATION_MODES[new_mode])
                    
            # self.eos3.SetMagValue(value)
            self.eos3.SetSelector(selector) 

    def getMagnificationIndex(self) -> int:
        value = self.getMagnification()
        current_mode = self.getFunctionMode()
        try:
            if current_mode == "diff":
                return self.CAMERALENGTHS.index(value)
            else:
                return self.MAGNIFICATIONS.index(value)
        except Exception:
            raise ValueError("getMagnificationIndex - invalid magnification: {}".format(value)) 

    def setMagnificationIndex(self, index: int):
        current_mode = self.getFunctionMode()
        
        if current_mode == "diff":
            value = self.CAMERALENGTHS[index]
        else:
            value = self.MAGNIFICATIONS[index]

        self.setMagnification(value)

    def getGunShift(self) -> Tuple[int, int]:
        x, y, result = self.def3.GetGunA1()
        return x, y

    def setGunShift(self, x: int, y: int):
        self.def3.SetGunA1(x, y)

    def getGunTilt(self) -> Tuple[int, int]:
        x, y, result = self.def3.GetGunA2()
        return x, y

    def setGunTilt(self, x: int, y: int):
        self.def3.SetGunA2(x, y)

    def getBeamShift(self) -> Tuple[int, int]:
        x, y, result = self.def3.GetCLA1()
        return x, y

    def setBeamShift(self, x: int, y: int):
        self.def3.SetCLA1(int(x), int(y))

    def getBeamTilt(self) -> Tuple[int, int]:
        x, y, result = self.def3.GetCLA2()
        return x, y

    def setBeamTilt(self, x: int, y: int):
        self.def3.SetCLA2(x, y)

    def getImageShift1(self) -> Tuple[int, int]:
        x, y, result = self.def3.GetIS1()
        return x, y 

    def setImageShift1(self, x: int, y: int):
        self.def3.SetIS1(x, y)

    def getImageShift2(self) -> Tuple[int, int]:
        x, y, result = self.def3.GetIS2()
        return x, y 

    def setImageShift2(self, x: int, y: int):
        self.def3.SetIS2(x, y)

    def getStagePosition(self) -> Tuple[int, int, int, int, int]:
        """
        x, y, z in nanometer
        a and b in degrees
        """
        x, y, z, a, b, result = self.gonio2.GetPosition()
        return x, y, z, a, b

    def isStageMoving(self):
        x, y, z, a, b, result = self.gonio2.GetStatus()
        return x or y or z or a or b 

    def waitForStage(self, delay: float=0.0):
        while self.isStageMoving():
            if delay > 0:
                time.sleep(delay)

    def setStageX(self, value: int, wait: bool=True):
        self.stage3.SetX(value)
        if wait:
            self.waitForStage()

    def setStageY(self, value: int, wait: bool=True):
        # self.gonio2.SetRotationAngle(value)  ## not tested, is this an alternative call?
        self.stage3.SetY(value)
        if wait:
            self.waitForStage()

    def setStageZ(self, value: int, wait: bool=True):
        self.stage3.SetZ(value)
        if wait:
            self.waitForStage()

    def setStageA(self, value: int, wait: bool=True):
        # self.gonio2.SetTiltXAngle(value)  ## alternative call
        self.stage3.SetTiltXAngle(value)
        if wait:
            self.waitForStage()

    def setStageB(self, value: int, wait: bool=True):
        self.stage3.SetTiltYAngle(value)
        if wait:
            self.waitForStage()

    def setStageXY(self, x: int, y: int, wait: bool=True):
        self.gonio2.SetPosition(x, y)  ## combined call is faster than to separate calls
        if wait:
            self.waitForStage()

    def stopStage(self):
        self.stage3.Stop()

    def setStagePosition(self, x: int=None, y: int=None, z: int=None, a: int=None, b: int=None, wait: bool=True):
        if z is not None:
            self.setStageZ(z, wait=wait)
        if a is not None:
            self.setStageA(a, wait=wait)
        if b is not None:
            self.setStageB(b, wait=wait)

        if (x is not None) and (y is not None):
            self.setStageXY(x=x, y=y, wait=wait)
        else:
            if x is not None:
                self.setStageX(x, wait=wait)     
            if y is not None:
                self.setStageY(y, wait=wait)

        if self.VERIFY_STAGE_POSITION:
            nx, ny, nz, na, nb = self.getStagePosition()
            if x is not None and abs(nx - x) > 150:
                logger.warning("stage.x -> requested: {:.1f}, got: {:.1f}".format(x, nx))
            if y is not None and abs(ny - y) > 150:
                logger.warning("stage.y -> requested: {:.1f}, got: {:.1f}".format(y, ny))
            if z is not None and abs(nz - z) > 500:
                logger.warning("stage.z -> requested: {}, got: {}".format(z, nz))
            if a is not None and abs(na - a) > 0.057:
                logger.warning("stage.a -> requested: {}, got: {}".format(a, na))
            if b is not None and abs(nb - b) > 0.057:
                logger.warning("stage.b -> requested: {}, got: {}".format(b, nb))

    def stopStageMV(self):
        self.stage3.Stop()
        print("Goniometer stopped moving.")
                 
    def getFunctionMode(self) -> str:
        """mag1, mag2, lowmag, samag, diff"""
        mode, name, result = self.eos3.GetFunctionMode()
        return self.FUNCTION_MODES[mode]

    def setFunctionMode(self, value: int):
        """mag1, mag2, lowmag, samag, diff"""
        if isinstance(value, str):
            try:
                value = self.FUNCTION_MODES.index(value)
            except ValueError:
                raise ValueError("Unrecognized function mode: {}".format(value))
        self.eos3.SelectFunctionMode(value)

<<<<<<< HEAD
    def getDiffFocus(self):
        if not self.getFunctionMode() == "diff":
            pass
            # raise ValueError("Must be in 'diff' mode to get DiffFocus")
            #print("Must be in 'diff' mode to get DiffFocus")
            #return 0
=======
    def getDiffFocus(self, confirm_mode: bool=True) -> int:
        if confirm_mode and (not self.getFunctionMode() == "diff"):
            raise ValueError("Must be in 'diff' mode to get DiffFocus")
>>>>>>> 171e4e33
        value, result = self.lens3.GetIL1()
        return value

    def setDiffFocus(self, value: int, confirm_mode: bool=True):
        """IL1"""
<<<<<<< HEAD
        if not self.getFunctionMode() == "diff":
            pass
            #raise ValueError("Must be in 'diff' mode to get DiffFocus")
=======
        if confirm_mode and (not self.getFunctionMode() == "diff"):
            raise ValueError("Must be in 'diff' mode to set DiffFocus")
>>>>>>> 171e4e33
        self.lens3.setDiffFocus(value)

    def setIntermediateLens1(self, value: int):
        """IL1"""
        mode = self.getFunctionMode()
        if mode == 'diff':
            self.setDiffFocus(value, confirm_mode=False)
        else:
            self.lens3.setILFocus(value)

    def getIntermediateLens1(self):
        """IL1"""
        value, result = self.lens3.GetIL1()
        return value

    def getDiffShift(self) -> Tuple[int, int]:
        x, y, result = self.def3.GetPLA()
        return x, y

    def setDiffShift(self, x: int, y: int):
        self.def3.SetPLA(x, y)

    def releaseConnection(self):
        comtypes.CoUninitialize()
        logger.info("Connection to microscope released")

    def isBeamBlanked(self) -> bool:
        value, result = self.def3.GetBeamBlank()
        return bool(value)

    def setBeamBlank(self, mode):
        """True/False or 1/0"""
        self.def3.SetBeamBlank(mode)

    def getCondensorLensStigmator(self) -> Tuple[int, int]:
        x, y, result = self.def3.getCLs()
        return x, y

    def setCondensorLensStigmator(self, x: int, y: int):
        self.def3.SetCLs(x, y)
        
    def getIntermediateLensStigmator(self) -> Tuple[int, int]:
        x, y, result = self.def3.GetILs()
        return x, y

    def setIntermediateLensStigmator(self, x: int, y: int):
        self.def3.SetILs(x, y)

    def getObjectiveLensStigmator(self) -> Tuple[int, int]:
        x, y, result = self.def3.GetOLs()
        return x, y

    def setObjectiveLensStigmator(self, x: int, y: int):
        self.def3.SetOLs(x, y)

    def getSpotSize(self) -> int:
        """0-based indexing for GetSpotSize, add 1 to be consistent with JEOL software"""
        value, result = self.eos3.GetSpotSize()
        return value + 1

    def setSpotSize(self, value: int):
        self.eos3.selectSpotSize(value - 1)

    def getScreenPosition(self) -> str:
        value = self.screen2.GetAngle()[0]
        UP, DOWN = 2, 0
        if value == UP:
            return 'up'
        elif value == DOWN:
            return 'down'
        else:
            return value

    def setScreenPosition(self, value: str):
        """value = 'up' or 'down'"""
        UP, DOWN = 2, 0
        if value == 'up':
            self.screen2.SelectAngle(UP)
        elif value == 'down':
            self.screen2.SelectAngle(DOWN)
        else:
            raise ValueError("No such screen position:", value, "(must be 'up'/'down')")

    def getCondensorLens1(self) -> int:
        # No setter, adjusted via spotsize/NBD/LOWMAG
        value, result = self.lens3.GetCL1()
        return value

    def getCondensorLens2(self) -> int:
        # No setter, adjusted via spotsize/NBD/LOWMAG
        value, result = self.lens3.GetCL2()
        return value

    def getCondensorMiniLens(self) -> int:
        # no setter
        value, result = self.lens3.GetCM()
        return value

    def getObjectiveLenseCoarse(self) -> int:
        # coarse objective focus
        value, result = self.lens3.GetOLc()
        return value

    def getObjectiveLenseFine(self) -> int:
        # fine objective focus
        value, result = self.lens3.GetOLf()
        return value
    
    def getObjectiveMiniLens(self) -> int:
        # no setter
        value, result = self.lens3.GetOM()
        return value

    def getAll(self):
        print("## lens3")
        print("CL1", self.lens3.GetCL1()) # condensor lens
        print("CL2", self.lens3.GetCL2()) # condensor lens
        print("CL3", self.lens3.GetCL3()) # brightness
        print("CM", self.lens3.GetCM())   # condensor mini lens
        print("FLc", self.lens3.GetFLc()) # ?? -> self.lens3.SetFLc()
        print("FLf", self.lens3.GetFLf()) # ?? -> self.lens3.SetFLf()
        print("FLcomp1", self.lens3.GetFLcomp1()) # ??, no setter 
        print("FLcomp2", self.lens3.GetFLcomp2()) # ??, no setter
        print("IL1", self.lens3.GetIL1()) # diffraction focus, use SetDiffFocus in diffraction mode, SetILFocus in image mode
        print("IL2", self.lens3.GetIL2()) # intermediate lens, no setter
        print("IL3", self.lens3.GetIL3()) # intermediate lens, no setter
        print("IL4", self.lens3.GetIL4()) # intermediate lens, no setter
        print("OLc", self.lens3.GetOLc()) # objective focus coarse, SetOLc
        print("OLf", self.lens3.GetOLf()) # objective focus fine, SetOLf
        print("OM", self.lens3.GetOM())   # Objective mini lens
        print("OM2", self.lens3.GetOM2()) # Objective mini lens
        print("OM2Flag", self.lens3.GetOM2Flag()) # Objective mini lens 2 flag ??
        print("PL1", self.lens3.GetPL1()) # projector lens, SetPLFocus
        print("PL2", self.lens3.GetPL2()) # n/a
        print("PL3", self.lens3.GetPL3()) # n/a
        print()
        print("## def3")
        print("CLA1", self.def3.GetCLA1()) # beam shift
        print("CLA2", self.def3.GetCLA2()) # beam tilt
        print("CLs", self.def3.GetCLs())   # condensor lens stigmator
        print("FLA1", self.def3.GetFLA1())
        print("FLA2", self.def3.GetFLA2())
        print("FLs1", self.def3.GetFLs1())
        print("FLs2", self.def3.GetFLs2())
        print("GUNA1", self.def3.GetGUNA1()) # gunshift
        print("GUNA2", self.def3.GetGUNA2()) # guntilt
        print("ILs", self.def3.GetILs())     # intermediate lens stigmator
        print("IS1", self.def3.GetIS1())     # image shift 1
        print("IS2", self.def3.GetIS2())     # image shift 2
        print("OLs", self.def3.GetOLs())     # objective lens stigmator
        print("PLA", self.def3.GetPLA())     # projector lens alignment

# lens3
#  'GetCL1',
#  'GetCL2',
#  'GetCL3',
#  'GetCM',
#  'GetFLc',
#  'GetFLcomp1',
#  'GetFLcomp2',
#  'GetFLf',
#  'GetIDsOfNames',
#  'GetIL1',
#  'GetIL2',
#  'GetIL3',
#  'GetIL4',
#  'GetOLc',
#  'GetOLf',
#  'GetOM',
#  'GetOM2',
#  'GetOM2Flag',
#  'GetPL1',
#  'GetPL2',
#  'GetPL3',
#  'GetTypeInfo',
#  'GetTypeInfoCount',
#  'Invoke',
#  'QueryInterface',
#  'Release',
#  'SetCL3',
#  'SetDiffFocus',
#  'SetFLc',
#  'SetFLf',
#  'SetILFocus',
#  'SetNtrl',
#  'SetOLc',
#  'SetOLf',
#  'SetOM',
#  'SetPLFocus',

# def3
#  'GetAngBal',
#  'GetBeamBlank',
#  'GetCLA1',
#  'GetCLA2',
#  'GetCLs',
#  'GetDetAlign',
#  'GetFLA1',
#  'GetFLA2',
#  'GetFLs1',
#  'GetFLs2',
#  'GetGunA1',
#  'GetGunA2',
#  'GetIDsOfNames',
#  'GetILs',
#  'GetIS1',
#  'GetIS2',
#  'GetOLs',
#  'GetPLA',
#  'GetScan1',
#  'GetScan2',
#  'GetShifBal',
#  'GetSpotA',
#  'GetStemIS',
#  'GetTiltBal',
#  'GetTypeInfo',
#  'GetTypeInfoCount',
#  'Invoke',
#  'QueryInterface',
#  'Release',
#  'SetAngBal',
#  'SetBeamBlank',
#  'SetCLA1',
#  'SetCLA2',
#  'SetCLs',
#  'SetDetAlign',
#  'SetFLA1',
#  'SetFLA2',
#  'SetFLs1',
#  'SetFLs2',
#  'SetGunA1',
#  'SetGunA2',
#  'SetILs',
#  'SetIS1',
#  'SetIS2',
#  'SetNtrl',
#  'SetOLs',
#  'SetPLA',
#  'SetScan1',
#  'SetScan2',
#  'SetShifBal',
#  'SetSpotA',
#  'SetStemIS',
#  'SetTiltBal',<|MERGE_RESOLUTION|>--- conflicted
+++ resolved
@@ -321,31 +321,16 @@
                 raise ValueError("Unrecognized function mode: {}".format(value))
         self.eos3.SelectFunctionMode(value)
 
-<<<<<<< HEAD
-    def getDiffFocus(self):
-        if not self.getFunctionMode() == "diff":
-            pass
-            # raise ValueError("Must be in 'diff' mode to get DiffFocus")
-            #print("Must be in 'diff' mode to get DiffFocus")
-            #return 0
-=======
     def getDiffFocus(self, confirm_mode: bool=True) -> int:
         if confirm_mode and (not self.getFunctionMode() == "diff"):
             raise ValueError("Must be in 'diff' mode to get DiffFocus")
->>>>>>> 171e4e33
         value, result = self.lens3.GetIL1()
         return value
 
     def setDiffFocus(self, value: int, confirm_mode: bool=True):
         """IL1"""
-<<<<<<< HEAD
-        if not self.getFunctionMode() == "diff":
-            pass
-            #raise ValueError("Must be in 'diff' mode to get DiffFocus")
-=======
         if confirm_mode and (not self.getFunctionMode() == "diff"):
             raise ValueError("Must be in 'diff' mode to set DiffFocus")
->>>>>>> 171e4e33
         self.lens3.setDiffFocus(value)
 
     def setIntermediateLens1(self, value: int):

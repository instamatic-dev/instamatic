--- conflicted
+++ resolved
@@ -214,11 +214,7 @@
     expdir.mkdir(exist_ok=True, parents=True)
     
     cexp = cRED.Experiment(ctrl=controller.ctrl, path=expdir, flatfield=controller.module_io.get_flatfield(), log=controller.log, **kwargs)
-<<<<<<< HEAD
-    
-    cexp.report_status()
-=======
->>>>>>> b595e04c
+
     success = cexp.start_collection()
 
     if not success:

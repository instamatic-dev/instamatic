--- conflicted
+++ resolved
@@ -47,11 +47,7 @@
 
         frame = Frame(self)
 
-<<<<<<< HEAD
-        Label(frame, text='Indexing server for DIALS').grid(row=2, column=0, sticky='W')
-=======
-        Label(frame, text="Indexing server: DIALS").grid(row=2, column=0, sticky="W")
->>>>>>> ad587667
+        Label(frame, text='Indexing server: DIALS').grid(row=2, column=0, sticky='W')
 
         self.BrowseButton = Button(frame, text='Start', command=self.start_server)
         self.BrowseButton.grid(row=2, column=2, sticky='EW')
@@ -62,31 +58,31 @@
         self.RunButton = Button(frame, text='Kill', command=self.kill_server)
         self.RunButton.grid(row=2, column=4, sticky='EW')
 
-        Label(frame, text="Indexing server: XDS (Ubuntu in VirtualBox)").grid(row=3, column=0, sticky="W")
-
-        self.BrowseButton = Button(frame, text="Start", command=self.start_server_xdsVM)
-        self.BrowseButton.grid(row=3, column=2, sticky="EW")
-
-        self.RunButton = Button(frame, text="Register", command=self.register_server_xdsVM)
-        self.RunButton.grid(row=3, column=3, sticky="EW")
-
-        self.RunButton = Button(frame, text="Kill", command=self.kill_server_xdsVM)
-        self.RunButton.grid(row=3, column=4, sticky="EW")
-
-        self.use_shelxt_check = Checkbutton(frame, text="Use SHELXT for online structure solution", variable = self.var_use_shelxt, command=self.toggle_use_shelxt)
-        self.use_shelxt_check.grid(row=4, column=0, sticky="W")
-
-        Label(frame, text="Space group: ").grid(row=4, column=2, sticky="EW")
+        Label(frame, text='Indexing server: XDS (Ubuntu in VirtualBox)').grid(row=3, column=0, sticky='W')
+
+        self.BrowseButton = Button(frame, text='Start', command=self.start_server_xdsVM)
+        self.BrowseButton.grid(row=3, column=2, sticky='EW')
+
+        self.RunButton = Button(frame, text='Register', command=self.register_server_xdsVM)
+        self.RunButton.grid(row=3, column=3, sticky='EW')
+
+        self.RunButton = Button(frame, text='Kill', command=self.kill_server_xdsVM)
+        self.RunButton.grid(row=3, column=4, sticky='EW')
+
+        self.use_shelxt_check = Checkbutton(frame, text='Use SHELXT for online structure solution', variable=self.var_use_shelxt, command=self.toggle_use_shelxt)
+        self.use_shelxt_check.grid(row=4, column=0, sticky='W')
+
+        Label(frame, text='Space group: ').grid(row=4, column=2, sticky='EW')
         self.e_sg = Entry(frame, textvariable=self.var_e_sg, width=15, state=DISABLED)
-        self.e_sg.grid(row=5, column=3, sticky="EW", columnspan=2)
-
-        Label(frame, text="Unit cell: ").grid(row=5, column=2, sticky="EW")
+        self.e_sg.grid(row=5, column=3, sticky='EW', columnspan=2)
+
+        Label(frame, text='Unit cell: ').grid(row=5, column=2, sticky='EW')
         self.e_uc = Entry(frame, textvariable=self.var_e_uc, width=15, state=DISABLED)
-        self.e_uc.grid(row=6, column=3, sticky="EW")
-
-        Label(frame, text="Composition: ").grid(row=6, column=2, sticky="EW")
+        self.e_uc.grid(row=6, column=3, sticky='EW')
+
+        Label(frame, text='Composition: ').grid(row=6, column=2, sticky='EW')
         self.e_compo = Entry(frame, textvariable=self.var_e_compo, width=15, state=DISABLED)
-        self.e_compo.grid(row=4, column=3, sticky="EW", columnspan=1)
+        self.e_compo.grid(row=4, column=3, sticky='EW', columnspan=1)
 
         frame.columnconfigure(0, weight=1)
         frame.pack(side='top', fill='x', padx=10, pady=10)
@@ -139,9 +135,9 @@
         self.var_ff_frames = IntVar(value=100)
         self.var_ff_darkfield = BooleanVar(value=False)
         self.var_use_shelxt = BooleanVar(value=False)
-        self.var_e_compo = StringVar(value="Si1 O2")
-        self.var_e_sg = StringVar(value="1")
-        self.var_e_uc = StringVar(value="10 10 10 90 90 90")
+        self.var_e_compo = StringVar(value='Si1 O2')
+        self.var_e_sg = StringVar(value='1')
+        self.var_e_uc = StringVar(value='10 10 10 90 90 90')
 
     def kill_server(self):
         self.q.put(('autoindex', {'task': 'kill_server'}))
@@ -156,7 +152,7 @@
         self.triggerEvent.set()
 
     def kill_server_xdsVM(self):
-        self.q.put(("autoindex_xdsVM", {"task": "kill_server_xdsVM"}))
+        self.q.put(('autoindex_xdsVM', {'task': 'kill_server_xdsVM'}))
         self.triggerEvent.set()
 
     def start_server_xdsVM(self):
@@ -165,17 +161,17 @@
         spgr = self.var_e_sg.get()
         use_shelxt = self.var_use_shelxt.get()
 
-        print(f"Use ShelXT: {use_shelxt}; Space group: {spgr}")
-
-        self.q.put(("autoindex_xdsVM", {"task": "start_server_xdsVM",
-                                        "compos": compos,
-                                        "unitcell": unitcell,
-                                        "spgr": spgr,
-                                        "use_shelxt": use_shelxt }))
+        print(f'Use ShelXT: {use_shelxt}; Space group: {spgr}')
+
+        self.q.put(('autoindex_xdsVM', {'task': 'start_server_xdsVM',
+                                        'compos': compos,
+                                        'unitcell': unitcell,
+                                        'spgr': spgr,
+                                        'use_shelxt': use_shelxt}))
         self.triggerEvent.set()
 
     def register_server_xdsVM(self):
-        self.q.put(("autoindex_xdsVM", {"task": "register_server_xdsVM"}))
+        self.q.put(('autoindex_xdsVM', {'task': 'register_server_xdsVM'}))
         self.triggerEvent.set()
 
     def scripts_combobox_update(self, event=None):
@@ -304,50 +300,50 @@
 def autoindex_xdsVM(controller, **kwargs):
     import socket
 
-    task = kwargs.get("task")
-    if task == "start_server_xdsVM":
+    task = kwargs.get('task')
+    if task == 'start_server_xdsVM':
         import subprocess as sp
 
-        compos = kwargs.get("compos")
-        unitcell = kwargs.get("unitcell")
-        spgr = kwargs.get("spgr")
-        use_shelxt = kwargs.get("use_shelxt")
-
-        cmd = f"start {VM_SERVER_EXE}"
+        compos = kwargs.get('compos')
+        unitcell = kwargs.get('unitcell')
+        spgr = kwargs.get('spgr')
+        use_shelxt = kwargs.get('use_shelxt')
+
+        cmd = f'start {VM_SERVER_EXE}'
         if use_shelxt:
             if compos:
-                cmd += " -shelxt -m "
+                cmd += ' -shelxt -m '
                 cmd += compos
 
                 if unitcell:
-                    cmd += " -c "
+                    cmd += ' -c '
                     cmd += unitcell
 
                 if spgr:
-                    cmd += " -s "
+                    cmd += ' -s '
                     cmd += spgr
             else:
-                print("No composition information provided. SHELXT cannot run.")
+                print('No composition information provided. SHELXT cannot run.')
 
         controller.indexing_server_process = sp.call(cmd, shell=True)
-        print(f"Indexing server `{VM_SERVER_EXE}` started on {VMHOST}:{VMPORT}")
+        print(f'Indexing server `{VM_SERVER_EXE}` started on {VMHOST}:{VMPORT}')
         controller.use_indexing_server = True
-        print("VM XDS Indexing server registered")
+        print('VM XDS Indexing server registered')
         return
 
-    elif task == "register_server_xdsVM":
+    elif task == 'register_server_xdsVM':
         controller.use_indexing_server = True
-        print("VM XDS Indexing server registered")
+        print('VM XDS Indexing server registered')
         return
 
-    elif task == "run":
-        payload = bytes(kwargs.get("path"))
-
-    elif task == "kill_server_xdsVM":
-        payload = b"kill"
+    elif task == 'run':
+        payload = bytes(kwargs.get('path'))
+
+    elif task == 'kill_server_xdsVM':
+        payload = b'kill'
 
     with socket.socket(socket.AF_INET, socket.SOCK_STREAM) as s:
-        print("Sending job to server...", end=" ")
+        print('Sending job to server...', end=' ')
         s.connect((VMHOST, VMPORT))
         s.send(payload)
         data = s.recv(BUFSIZE).decode()
@@ -355,7 +351,7 @@
         data = s.recv(BUFSIZE).decode()
         print(data)
 
-    if task == "kill":
+    if task == 'kill':
         del controller.indexing_server_process
 
 
@@ -369,18 +365,11 @@
     flatfield.collect_flatfield(controller.ctrl, confirm=False, drc=drc, **kwargs)
 
 
-<<<<<<< HEAD
 module = BaseModule('debug', 'advanced', True, DebugFrame, commands={
     'debug': debug,
     'autoindex': autoindex,
+    'autoindex_xdsVM': autoindex_xdsVM,
     'flatfield': collect_flatfield,
-=======
-module = BaseModule("debug", "advanced", True, DebugFrame, commands={
-    "debug": debug,
-    "autoindex": autoindex,
-    "autoindex_xdsVM": autoindex_xdsVM,
-    "flatfield": collect_flatfield
->>>>>>> ad587667
 })
 
 
